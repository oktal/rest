--- conflicted
+++ resolved
@@ -105,17 +105,6 @@
 endif
 if get_option('PISTACHE_BUILD_DOCS')
 	subdir('docs')
-<<<<<<< HEAD
 endif
 
-if find_program('clang-format', required: false).found()
-	run_target(
-		'format',
-		command: (find_program('tools/format.sh'))
-	)
-endif
-
-run_command('git', 'config', '--local', 'core.hooksPath', '.hooks')
-=======
-endif
->>>>>>> e3c40485
+run_command('git', 'config', '--local', 'core.hooksPath', '.hooks')