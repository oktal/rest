/* http.h
   Mathieu Stefani, 13 August 2015

   Http Layer
*/

#pragma once

#include <type_traits>
#include <stdexcept>
#include <array>
#include <vector>
#include <sstream>
#include <algorithm>

#include <sys/timerfd.h>

#include <pistache/net.h>
#include <pistache/http_headers.h>
#include <pistache/http_defs.h>
#include <pistache/cookie.h>
#include <pistache/stream.h>
#include <pistache/mime.h>
#include <pistache/async.h>
#include <pistache/peer.h>
#include <pistache/tcp.h>
#include <pistache/transport.h>

namespace Pistache {
namespace Http {

namespace details {
    struct prototype_tag { };

    template<typename P>
    struct IsHttpPrototype {
        template<typename U> static auto test(U *) -> decltype(typename U::tag());
        template<typename U> static auto test(...) -> std::false_type;

        static constexpr bool value =
            std::is_same<decltype(test<P>(nullptr)), prototype_tag>::value;
    };
}

#define HTTP_PROTOTYPE(Class) \
    PROTOTYPE_OF(Pistache::Tcp::Handler, Class) \
    typedef Pistache::Http::details::prototype_tag tag;

namespace Private {
    class ParserBase;
    template<typename T> class Parser;
    class RequestLineStep;
    class ResponseLineStep;
    class HeadersStep;
    class BodyStep;
}

template< class CharT, class Traits>
std::basic_ostream<CharT, Traits>& crlf(std::basic_ostream<CharT, Traits>& os) {
    static constexpr char CRLF[] = {0xD, 0xA};
    os.write(CRLF, 2);

    return os;
}

// 4. HTTP Message
class Message {
public:
    friend class Private::HeadersStep;
    friend class Private::BodyStep;
    friend class Private::ParserBase;

    Message();

    Message(const Message& other) = default;
    Message& operator=(const Message& other) = default;

    Message(Message&& other) = default;
    Message& operator=(Message&& other) = default;

protected:
    Version version_;
    Code code_;

    Header::Collection headers_;
    std::string body_;

    CookieJar cookies_;
};

namespace Uri {

    class Query {
    public:
        Query();
        Query(std::initializer_list<std::pair<const std::string, std::string>> params);

        void add(std::string name, std::string value);
        Optional<std::string> get(const std::string& name) const;
        bool has(const std::string& name) const;
        // Return empty string or "?key1=value1&key2=value2" if query exist
        std::string as_str() const;
        
        void clear() {
            params.clear();
        }

        // \brief Return iterator to the beginning of the parameters map
        std::unordered_map<std::string, std::string>::const_iterator
          parameters_begin() const {
            return params.begin();
        }

        // \brief Return iterator to the end of the parameters map
        std::unordered_map<std::string, std::string>::const_iterator
          parameters_end() const {
            return params.begin();
        }

        // \brief returns all parameters given in the query
        std::vector<std::string> parameters() const {
          std::vector<std::string> keys;
          std::transform(params.begin(), params.end(), std::back_inserter(keys),
            [](const std::unordered_map<std::string, std::string>::value_type
               &pair) {return pair.first;});
          return keys;
        }

    private:
        //first is key second is value
        std::unordered_map<std::string, std::string> params;
    };
} // namespace Uri


// 5. Request
class Request : public Message {
public:
    friend class Private::RequestLineStep;
    friend class Private::Parser<Http::Request>;

    friend class RequestBuilder;
    // @Todo: try to remove the need for friend-ness here
    friend class Client;

    Request(const Request& other) = default;
    Request& operator=(const Request& other) = default;

    Request(Request&& other) = default;
    Request& operator=(Request&& other) = default;

    Version version() const;
    Method method() const;
    std::string resource() const;

    std::string body() const;

    const Header::Collection& headers() const;
    const Uri::Query& query() const;

    const CookieJar& cookies() const;

    /* @Investigate: this is disabled because of a lock in the shared_ptr / weak_ptr
        implementation of libstdc++. Under contention, we experience a performance
        drop of 5x with that lock

        If this turns out to be a problem, we might be able to replace the weak_ptr
        trick to detect peer disconnection by a plain old "observer" pointer to a
        tcp connection with a "stale" state
    */
#ifdef LIBSTDCPP_SMARTPTR_LOCK_FIXME
    std::shared_ptr<Tcp::Peer> peer() const;
#endif

private:
    Request();

#ifdef LIBSTDCPP_SMARTPTR_LOCK_FIXME
    void associatePeer(const std::shared_ptr<Tcp::Peer>& peer) {
        if (peer_.use_count() > 0)
            throw std::runtime_error("A peer was already associated to the response");

        peer_ = peer;
    }
#endif

    Method method_;
    std::string resource_;
    Uri::Query query_;

#ifdef LIBSTDCPP_SMARTPTR_LOCK_FIXME
    std::weak_ptr<Tcp::Peer> peer_;
#endif
};

class Handler;
class ResponseWriter;

class Timeout {
public:

    friend class ResponseWriter;

    Timeout(Timeout&& other)
        : handler(other.handler)
        , transport(other.transport)
        , request(std::move(other.request))
        , armed(other.armed)
        , timerFd(other.timerFd)
        , peer(std::move(other.peer))
    {
        other.timerFd = -1;
    }

    Timeout& operator=(Timeout&& other) {
        handler = other.handler;
        transport = other.transport;
        request = std::move(other.request);
        armed = other.armed;
        timerFd = other.timerFd;
        other.timerFd = -1;
        peer = std::move(other.peer);
        return *this;
    }

    template<typename Duration>
    void arm(Duration duration) {
        Async::Promise<uint64_t> p([=](Async::Deferred<uint64_t> deferred) {
            timerFd = TRY_RET(timerfd_create(CLOCK_MONOTONIC, TFD_NONBLOCK));
            transport->armTimer(timerFd, duration, std::move(deferred));
        });

        p.then(
            [=](uint64_t numWakeup) {
                this->armed = false;
                this->onTimeout(numWakeup);
                close(timerFd);
        },
        [=](std::exception_ptr exc) {
            std::rethrow_exception(exc);
        });

        armed = true;
    }

    void disarm() {
        if (armed) {
            transport->disarmTimer(timerFd);
        }
    }

    bool isArmed() const {
        return armed;
    }

private:
    Timeout(const Timeout& other)
        : handler(other.handler)
<<<<<<< HEAD
        , transport(other.transport)
=======
>>>>>>> 60fbaa25
        , request(other.request)
        , transport(other.transport)
        , armed(other.armed)
        , timerFd(other.timerFd)
    { }

<<<<<<< HEAD
    Timeout(Tcp::Transport* transport,
            Handler* handler,
            Request request)
        : handler(handler)
        , transport(transport)
        , request(std::move(request))
=======
    Timeout(Tcp::Transport* transport_,
            Handler* handler_,
            Request request_)
        : handler(handler_)
        , request(std::move(request_))
        , transport(transport_)
>>>>>>> 60fbaa25
        , armed(false)
        , timerFd(-1)
    {
    }

    template<typename Ptr>
    void associatePeer(const Ptr& ptr) {
        peer = ptr;
    }

    void onTimeout(uint64_t numWakeup);

    Handler* handler;
    Tcp::Transport* transport;
    Request request;
    bool armed;
    Fd timerFd;
    std::weak_ptr<Tcp::Peer> peer;
};

class ResponseStream : public Message {
public:
    friend class ResponseWriter;

    ResponseStream(ResponseStream&& other)
        : Message(std::move(other))
        , peer_(std::move(other.peer_))
        , buf_(std::move(other.buf_))
        , transport_(other.transport_)
        , timeout_(std::move(other.timeout_))
    { }

    ResponseStream& operator=(ResponseStream&& other) {
        Message::operator=(std::move(other));
        peer_ = std::move(other.peer_);
        buf_ = std::move(other.buf_);
        transport_ = other.transport_;
        timeout_ = std::move(other.timeout_);

        return *this;
    }

    template<typename T>
    friend
    ResponseStream& operator<<(ResponseStream& stream, const T& val);

    const Header::Collection& headers() const {
        return headers_;
    }

    const CookieJar& cookies() const {
        return cookies_;
    }

    Code code() const {
        return code_;
    }

    void flush();
    void ends();

private:
    ResponseStream(
            Message&& other,
            std::weak_ptr<Tcp::Peer> peer,
            Tcp::Transport* transport,
            Timeout timeout,
            size_t streamSize);

    std::shared_ptr<Tcp::Peer> peer() const {
        if (peer_.expired())
            throw std::runtime_error("Write failed: Broken pipe");

        return peer_.lock();
    }

    std::weak_ptr<Tcp::Peer> peer_;
    DynamicStreamBuf buf_;
    Tcp::Transport* transport_;
    Timeout timeout_;
};

inline ResponseStream& ends(ResponseStream &stream) {
    stream.ends();
    return stream;
}

inline ResponseStream& flush(ResponseStream& stream) {
    stream.flush();
    return stream;
}

template<typename T>
ResponseStream& operator<<(ResponseStream& stream, const T& val) {
    Size<T> size;

    std::ostream os(&stream.buf_);
    os << std::hex << size(val) << crlf;
    os << val << crlf;

    return stream;
}

inline ResponseStream&
operator<<(ResponseStream& stream, ResponseStream & (*func)(ResponseStream &)) {
    return (*func)(stream);
}

// 6. Response
// @Investigate public inheritence
class Response : public Message {
public:
    friend class Private::ResponseLineStep;
    friend class Private::Parser<Http::Response>;

    Response()
        : Message()
    { }

    Response(Version version)
        : Message()
    {
        version_ = version;
    }

    Response(const Response& other) = default;
    Response& operator=(const Response& other) = default;
    Response(Response&& other) = default;
    Response& operator=(Response&& other) = default;

    const Header::Collection& headers() const {
        return headers_;
    }

    Header::Collection& headers() {
        return headers_;
    }

    const CookieJar& cookies() const {
        return cookies_;
    }

    CookieJar& cookies() {
        return cookies_;
    }

    Code code() const {
        return code_;
    }

    std::string body() const {
        return body_;
    }

    Version version() const {
        return version_;
    }

};

class ResponseWriter : public Response {
public:
    static constexpr size_t DefaultStreamSize = 512;

    friend Async::Promise<ssize_t> serveFile(ResponseWriter&, const char *, const Mime::MediaType&);

    friend class Handler;
    friend class Timeout;

    ResponseWriter& operator=(const ResponseWriter& other) = delete;

    friend class Private::ResponseLineStep;
    friend class Private::Parser<Http::Response>;

    //
    // C++11: std::weak_ptr move constructor is C++14 only so the default
    // version of move constructor / assignement operator does not work and we
    // have to define it ourself
    ResponseWriter(ResponseWriter&& other)
        : Response(std::move(other))
        , peer_(other.peer_)
        , buf_(std::move(other.buf_))
        , transport_(other.transport_)
        , timeout_(std::move(other.timeout_))
    { }
    ResponseWriter& operator=(ResponseWriter&& other) {
        Response::operator=(std::move(other));
        peer_ = std::move(other.peer_);
        transport_ = other.transport_;
        buf_ = std::move(other.buf_);
        timeout_ = std::move(other.timeout_);
        return *this;
    }

    void setMime(const Mime::MediaType& mime) {
        auto ct = headers_.tryGet<Header::ContentType>();
        if (ct)
            ct->setMime(mime);
        else
            headers_.add(std::make_shared<Header::ContentType>(mime));
    }

    /* @Feature: add helper functions for common http return code:
     * - halt() -> 404
     * - movedPermantly -> 301
     * - moved() -> 302
     */

    Async::Promise<ssize_t> send(Code code) {
        code_ = code;
        return putOnWire(nullptr, 0);
    }
    Async::Promise<ssize_t> send(
            Code code,
            const std::string& body,
            const Mime::MediaType &mime = Mime::MediaType())
    {
        code_ = code;

        if (mime.isValid()) {
            auto contentType = headers_.tryGet<Header::ContentType>();
            if (contentType)
                contentType->setMime(mime);
            else
                headers_.add(std::make_shared<Header::ContentType>(mime));
        }

        return putOnWire(body.c_str(), body.size());
    }

    template<size_t N>
    Async::Promise<ssize_t> send(
            Code code,
            const char (&arr)[N],
            const Mime::MediaType& mime = Mime::MediaType())
    {
        /* @Refactor: code duplication */
        code_ = code;

        if (mime.isValid()) {
            auto contentType = headers_.tryGet<Header::ContentType>();
            if (contentType)
                contentType->setMime(mime);
            else
                headers_.add(std::make_shared<Header::ContentType>(mime));
        }

        return putOnWire(arr, N - 1);
    }

    ResponseStream stream(Code code, size_t streamSize = DefaultStreamSize) {
        code_ = code;

        return ResponseStream(
                std::move(*this), peer_, transport_, std::move(timeout_), streamSize);
    }

    template<typename Duration>
    void timeoutAfter(Duration duration) {
        timeout_.arm(duration);
    }

    Timeout& timeout() {
        return timeout_;
    }

    std::shared_ptr<Tcp::Peer> peer() const {
        if (peer_.expired())
            throw std::runtime_error("Write failed: Broken pipe");

        return peer_.lock();
    }

    // Unsafe API

    DynamicStreamBuf *rdbuf() {
       return &buf_;
    }

<<<<<<< HEAD
    DynamicStreamBuf *rdbuf(DynamicStreamBuf*) {
=======
    DynamicStreamBuf *rdbuf([[maybe_unused]] DynamicStreamBuf* other) {
       UNUSED(other)
>>>>>>> 60fbaa25
       throw std::domain_error("Unimplemented");
    }

    ResponseWriter clone() const {
        return ResponseWriter(*this);
    }

private:
    ResponseWriter(Tcp::Transport* transport, Request request, Handler* handler)
        : Response(request.version())
        , buf_(DefaultStreamSize)
        , transport_(transport)
        , timeout_(transport, handler, std::move(request))
    { }

    ResponseWriter(const ResponseWriter& other)
        : Response(other)
        , peer_(other.peer_)
        , buf_(DefaultStreamSize)
        , transport_(other.transport_)
        , timeout_(other.timeout_)
    { }

    template<typename Ptr>
    void associatePeer(const Ptr& peer) {
        if (peer_.use_count() > 0)
            throw std::runtime_error("A peer was already associated to the response");

        peer_ = peer;
        timeout_.associatePeer(peer_);
    }

    Async::Promise<ssize_t> putOnWire(const char* data, size_t len);

    std::weak_ptr<Tcp::Peer> peer_;
    DynamicStreamBuf buf_;
    Tcp::Transport *transport_;
    Timeout timeout_;
};

Async::Promise<ssize_t> serveFile(
        ResponseWriter& response, const char *fileName,
        const Mime::MediaType& contentType = Mime::MediaType());

namespace Private {

    enum class State { Again, Next, Done };

    struct Step {
        Step(Message* request)
            : message(request)
        { }

        virtual ~Step() = default;

        virtual State apply(StreamCursor& cursor) = 0;

        void raise(const char* msg, Code code = Code::Bad_Request);

        Message *message;
    };

    class RequestLineStep : public Step {
    public:
        RequestLineStep(Request* request)
            : Step(request)
        { }

        State apply(StreamCursor& cursor);
    };

    class ResponseLineStep : public Step {
    public:
        ResponseLineStep(Response* response)
            : Step(response)
        { }

        State apply(StreamCursor& cursor);
    };

    class HeadersStep : public Step {
    public:
        HeadersStep(Message* request)
            : Step(request)
        { }

        State apply(StreamCursor& cursor);
    };

<<<<<<< HEAD
    class BodyStep : public Step {
    public:
        BodyStep(Message* message)
            : Step(message)
            , chunk(message)
=======
    struct BodyStep : public Step {
        BodyStep(Message* message_)
            : Step(message_)
            , chunk(message_)
>>>>>>> 60fbaa25
            , bytesRead(0)
        { }

        State apply(StreamCursor& cursor);

    private:
        struct Chunk {
            enum Result { Complete, Incomplete, Final };

            Chunk(Message* message_)
              : message(message_)
              , bytesRead(0)
              , size(-1)
            { }

            Result parse(StreamCursor& cursor);

            void reset() {
                bytesRead = 0;
                size = -1;
            }

        private:
            Message* message;
            size_t bytesRead;
            ssize_t size;
        };

        State parseContentLength(StreamCursor& cursor, const std::shared_ptr<Header::ContentLength>& cl);
        State parseTransferEncoding(StreamCursor& cursor, const std::shared_ptr<Header::TransferEncoding>& te);

        Chunk chunk;
        size_t bytesRead;
    };

    class ParserBase {
    public:
        ParserBase()
            : cursor(&buffer)
            , currentStep(0)
        {
        }

<<<<<<< HEAD
        ParserBase(const char*, size_t)
=======
        ParserBase(const char* data, size_t len)
>>>>>>> 60fbaa25
            : cursor(&buffer)
            , currentStep(0)
        {
            UNUSED(data)
            UNUSED(len)
        }

        ParserBase(const ParserBase& other) = delete;
        ParserBase(ParserBase&& other) = default;

        bool feed(const char* data, size_t len);
        virtual void reset();

        State parse();

        ArrayStreamBuf<Const::MaxBuffer> buffer;
        StreamCursor cursor;

    protected:
        static constexpr size_t StepsCount = 3;

        std::array<std::unique_ptr<Step>, StepsCount> allSteps;
        size_t currentStep;

    };

    template<typename Message> class Parser;

    template<> class Parser<Http::Request> : public ParserBase {

    public:

        Parser()
            : ParserBase()
        {
            allSteps[0].reset(new RequestLineStep(&request));
            allSteps[1].reset(new HeadersStep(&request));
            allSteps[2].reset(new BodyStep(&request));
        }

        Parser(const char* data, size_t len)
            : ParserBase()
        {
            allSteps[0].reset(new RequestLineStep(&request));
            allSteps[1].reset(new HeadersStep(&request));
            allSteps[2].reset(new BodyStep(&request));

            feed(data, len);
        }

        void reset() {
            ParserBase::reset();

            request.headers_.clear();
            request.body_.clear();
            request.resource_.clear();
            request.query_.clear();
        }

        Request request;
    };

    template<> class Parser<Http::Response> : public ParserBase {
    public:
        Parser()
            : ParserBase()
        {
            allSteps[0].reset(new ResponseLineStep(&response));
            allSteps[1].reset(new HeadersStep(&response));
            allSteps[2].reset(new BodyStep(&response));
        }

        Parser(const char* data, size_t len)
            : ParserBase()
        {
            allSteps[0].reset(new ResponseLineStep(&response));
            allSteps[1].reset(new HeadersStep(&response));
            allSteps[2].reset(new BodyStep(&response));

            feed(data, len);
        }

        Response response;
    };

} // namespace Private

class Handler : public Tcp::Handler {
public:
    void onInput(const char* buffer, size_t len, const std::shared_ptr<Tcp::Peer>& peer);

    void onConnection(const std::shared_ptr<Tcp::Peer>& peer);
    void onDisconnection(const std::shared_ptr<Tcp::Peer>& peer);

    virtual void onRequest(const Request& request, ResponseWriter response) = 0;

    virtual void onTimeout(const Request& request, ResponseWriter response);

private:
    Private::Parser<Http::Request>& getParser(const std::shared_ptr<Tcp::Peer>& peer) const;
};

template<typename H, typename... Args>
std::shared_ptr<H> make_handler(Args&& ...args) {
    static_assert(std::is_base_of<Handler, H>::value, "An http handler must inherit from the Http::Handler class");
    static_assert(details::IsHttpPrototype<H>::value, "An http handler must be an http prototype, did you forget the HTTP_PROTOTYPE macro ?");

    return std::make_shared<H>(std::forward<Args>(args)...);
}

} // namespace Http
} // namespace Pistache<|MERGE_RESOLUTION|>--- conflicted
+++ resolved
@@ -100,7 +100,7 @@
         bool has(const std::string& name) const;
         // Return empty string or "?key1=value1&key2=value2" if query exist
         std::string as_str() const;
-        
+
         void clear() {
             params.clear();
         }
@@ -256,31 +256,18 @@
 private:
     Timeout(const Timeout& other)
         : handler(other.handler)
-<<<<<<< HEAD
-        , transport(other.transport)
-=======
->>>>>>> 60fbaa25
         , request(other.request)
         , transport(other.transport)
         , armed(other.armed)
         , timerFd(other.timerFd)
     { }
 
-<<<<<<< HEAD
-    Timeout(Tcp::Transport* transport,
-            Handler* handler,
-            Request request)
-        : handler(handler)
-        , transport(transport)
-        , request(std::move(request))
-=======
     Timeout(Tcp::Transport* transport_,
             Handler* handler_,
             Request request_)
         : handler(handler_)
         , request(std::move(request_))
         , transport(transport_)
->>>>>>> 60fbaa25
         , armed(false)
         , timerFd(-1)
     {
@@ -560,12 +547,8 @@
        return &buf_;
     }
 
-<<<<<<< HEAD
-    DynamicStreamBuf *rdbuf(DynamicStreamBuf*) {
-=======
     DynamicStreamBuf *rdbuf([[maybe_unused]] DynamicStreamBuf* other) {
        UNUSED(other)
->>>>>>> 60fbaa25
        throw std::domain_error("Unimplemented");
     }
 
@@ -655,18 +638,10 @@
         State apply(StreamCursor& cursor);
     };
 
-<<<<<<< HEAD
-    class BodyStep : public Step {
-    public:
-        BodyStep(Message* message)
-            : Step(message)
-            , chunk(message)
-=======
     struct BodyStep : public Step {
         BodyStep(Message* message_)
             : Step(message_)
             , chunk(message_)
->>>>>>> 60fbaa25
             , bytesRead(0)
         { }
 
@@ -710,11 +685,7 @@
         {
         }
 
-<<<<<<< HEAD
-        ParserBase(const char*, size_t)
-=======
         ParserBase(const char* data, size_t len)
->>>>>>> 60fbaa25
             : cursor(&buffer)
             , currentStep(0)
         {
