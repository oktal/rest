/* http.h
   Mathieu Stefani, 13 August 2015

   Http Layer
*/

#pragma once

#include <type_traits>
#include <stdexcept>
#include <array>
#include <sstream>

#include <sys/timerfd.h>

#include <pistache/net.h>
#include <pistache/http_headers.h>
#include <pistache/http_defs.h>
#include <pistache/cookie.h>
#include <pistache/stream.h>
#include <pistache/mime.h>
#include <pistache/async.h>
#include <pistache/peer.h>
#include <pistache/tcp.h>
#include <pistache/transport.h>

namespace Pistache {
namespace Http {

namespace details {
    struct prototype_tag { };

    template<typename P>
    struct IsHttpPrototype {
        template<typename U> static auto test(U *) -> decltype(typename U::tag());
        template<typename U> static auto test(...) -> std::false_type;

        static constexpr bool value =
            std::is_same<decltype(test<P>(nullptr)), prototype_tag>::value;
    };
};

#define HTTP_PROTOTYPE(Class) \
    PROTOTYPE_OF(Pistache::Tcp::Handler, Class) \
    typedef Pistache::Http::details::prototype_tag tag;

namespace Private {
    class ParserBase;
    template<typename T> struct Parser;
    class RequestLineStep;
    class ResponseLineStep;
    class HeadersStep;
    class BodyStep;
}

template< class CharT, class Traits>
std::basic_ostream<CharT, Traits>& crlf(std::basic_ostream<CharT, Traits>& os) {
    static constexpr char CRLF[] = {0xD, 0xA};
    os.write(CRLF, 2);

    return os;
}

// 4. HTTP Message
class Message {
public:
    friend class Private::HeadersStep;
    friend class Private::BodyStep;
    friend class Private::ParserBase;

    Message();

    Message(const Message& other) = default;
    Message& operator=(const Message& other) = default;

    Message(Message&& other) = default;
    Message& operator=(Message&& other) = default;

protected:
    Version version_;
    Code code_;

    Header::Collection headers_;
    std::string body_;
    Address addr_;

    CookieJar cookies_;
};

namespace Uri {

    class Query {
    public:
        Query();
        Query(std::initializer_list<std::pair<const std::string, std::string>> params);

        void add(std::string name, std::string value);
        Optional<std::string> get(const std::string& name) const;
        bool has(const std::string& name) const;
        // Return empty string or "?key1=value1&key2=value2" if query exist
        std::string as_str() const;
        
        void clear() {
            params.clear();
        }

    private:
        //first is key second is value
        std::unordered_map<std::string, std::string> params;
    };
} // namespace Uri


// 5. Request
class Request : public Message {
public:
    friend class Private::RequestLineStep;
    friend class Private::Parser<Http::Request>;
    friend class Handler;

    friend class RequestBuilder;
    // @Todo: try to remove the need for friend-ness here
    friend class Client;

    Request(const Request& other) = default;
    Request& operator=(const Request& other) = default;

    Request(Request&& other) = default;
    Request& operator=(Request&& other) = default;

    Version version() const;
    Method method() const;
    std::string resource() const;

    std::string body() const;
    Address address() const;

    const Header::Collection& headers() const;
    const Uri::Query& query() const;

    const CookieJar& cookies() const;

    /* @Investigate: this is disabled because of a lock in the shared_ptr / weak_ptr
        implementation of libstdc++. Under contention, we experience a performance
        drop of 5x with that lock

        If this turns out to be a problem, we might be able to replace the weak_ptr
        trick to detect peer disconnection by a plain old "observer" pointer to a
        tcp connection with a "stale" state
    */
#ifdef LIBSTDCPP_SMARTPTR_LOCK_FIXME
    std::shared_ptr<Tcp::Peer> peer() const;
#endif

private:
    Request();

#ifdef LIBSTDCPP_SMARTPTR_LOCK_FIXME
    void associatePeer(const std::shared_ptr<Tcp::Peer>& peer) {
        if (peer_.use_count() > 0)
            throw std::runtime_error("A peer was already associated to the response");

        peer_ = peer;
    }
#endif

    Method method_;
    std::string resource_;
    Uri::Query query_;

#ifdef LIBSTDCPP_SMARTPTR_LOCK_FIXME
    std::weak_ptr<Tcp::Peer> peer_;
#endif
};

class Handler;
class ResponseWriter;

class Timeout {
public:

    friend class ResponseWriter;

    Timeout(Timeout&& other)
        : handler(other.handler)
        , request(std::move(other.request))
        , peer(std::move(other.peer))
        , transport(other.transport)
        , armed(other.armed)
        , timerFd(other.timerFd)
    {
        other.timerFd = -1;
    }

    Timeout& operator=(Timeout&& other) {
        handler = other.handler;
        request = std::move(other.request);
        peer = std::move(other.peer);
        transport = other.transport;
        armed = other.armed;
        timerFd = other.timerFd;
        other.timerFd = -1;
        return *this;
    }

    template<typename Duration>
    void arm(Duration duration) {
        Async::Promise<uint64_t> p([=](Async::Deferred<uint64_t> deferred) {
            timerFd = TRY_RET(timerfd_create(CLOCK_MONOTONIC, TFD_NONBLOCK));
            transport->armTimer(timerFd, duration, std::move(deferred));
        });

        p.then(
            [=](uint64_t numWakeup) {
                this->armed = false;
                this->onTimeout(numWakeup);
                close(timerFd);
        },
        [=](std::exception_ptr exc) {
            std::rethrow_exception(exc);
        });

        armed = true;
    }

    void disarm() {
        if (armed) {
            transport->disarmTimer(timerFd);
        }
    }

    bool isArmed() const {
        return armed;
    }

private:
    Timeout(const Timeout& other)
        : handler(other.handler)
        , request(other.request)
        , transport(other.transport)
        , armed(other.armed)
        , timerFd(other.timerFd)
    { }

    Timeout(Tcp::Transport* transport_,
            Handler* handler_,
            Request request_)
        : handler(handler_)
        , request(std::move(request_))
        , transport(transport_)
        , armed(false)
        , timerFd(-1)
    {
    }

    template<typename Ptr>
    void associatePeer(const Ptr& ptr) {
        peer = ptr;
    }

    void onTimeout(uint64_t numWakeup);

    Handler* handler;
    Request request;

    std::weak_ptr<Tcp::Peer> peer;

    Tcp::Transport* transport;
    bool armed;
    Fd timerFd;
};

class ResponseStream : public Message {
public:
    friend class ResponseWriter;

    ResponseStream(ResponseStream&& other)
        : Message(std::move(other))
        , peer_(std::move(other.peer_))
        , buf_(std::move(other.buf_))
        , transport_(other.transport_)
        , timeout_(std::move(other.timeout_))
    { }

    ResponseStream& operator=(ResponseStream&& other) {
        Message::operator=(std::move(other));
        peer_ = std::move(other.peer_);
        buf_ = std::move(other.buf_);
        transport_ = other.transport_;
        timeout_ = std::move(other.timeout_);

        return *this;
    }

    template<typename T>
    friend
    ResponseStream& operator<<(ResponseStream& stream, const T& val);

    const Header::Collection& headers() const {
        return headers_;
    }

    const CookieJar& cookies() const {
        return cookies_;
    }

    Code code() const {
        return code_;
    }

    void flush();
    void ends();

private:
    ResponseStream(
            Message&& other,
            std::weak_ptr<Tcp::Peer> peer,
            Tcp::Transport* transport,
            Timeout timeout,
            size_t streamSize);

    std::shared_ptr<Tcp::Peer> peer() const {
        if (peer_.expired())
            throw std::runtime_error("Write failed: Broken pipe");

        return peer_.lock();
    }

    std::weak_ptr<Tcp::Peer> peer_;
    DynamicStreamBuf buf_;
    Tcp::Transport* transport_;
    Timeout timeout_;
};

inline ResponseStream& ends(ResponseStream &stream) {
    stream.ends();
    return stream;
}

inline ResponseStream& flush(ResponseStream& stream) {
    stream.flush();
    return stream;
}

template<typename T>
ResponseStream& operator<<(ResponseStream& stream, const T& val) {
    Size<T> size;

    std::ostream os(&stream.buf_);
    os << std::hex << size(val) << crlf;
    os << val << crlf;

    return stream;
}

inline ResponseStream&
operator<<(ResponseStream& stream, ResponseStream & (*func)(ResponseStream &)) {
    return (*func)(stream);
}

// 6. Response
// @Investigate public inheritence
class Response : public Message {
public:
    friend class Private::ResponseLineStep;
    friend class Private::Parser<Http::Response>;

    Response()
        : Message()
    { }

    Response(Version version)
        : Message()
    {
        version_ = version;
    }

    Response(const Response& other) = default;
    Response& operator=(const Response& other) = default;
    Response(Response&& other) = default;
    Response& operator=(Response&& other) = default;

    const Header::Collection& headers() const {
        return headers_;
    }

    Header::Collection& headers() {
        return headers_;
    }

    const CookieJar& cookies() const {
        return cookies_;
    }

    CookieJar& cookies() {
        return cookies_;
    }

    Code code() const {
        return code_;
    }

    std::string body() const {
        return body_;
    }

    Address address() const {
        return addr_;
    }

    Version version() const {
        return version_;
    }

};

class ResponseWriter : public Response {
public:
    static constexpr size_t DefaultStreamSize = 512;

    friend Async::Promise<ssize_t> serveFile(ResponseWriter&, const char *, const Mime::MediaType&);

    friend class Handler;
    friend class Timeout;

    ResponseWriter& operator=(const ResponseWriter& other) = delete;

    friend class Private::ResponseLineStep;
    friend class Private::Parser<Http::Response>;

    //
    // C++11: std::weak_ptr move constructor is C++14 only so the default
    // version of move constructor / assignement operator does not work and we
    // have to define it ourself
    ResponseWriter(ResponseWriter&& other)
        : Response(std::move(other))
        , peer_(other.peer_)
        , buf_(std::move(other.buf_))
        , transport_(other.transport_)
        , timeout_(std::move(other.timeout_))
    { }
    ResponseWriter& operator=(ResponseWriter&& other) {
        Response::operator=(std::move(other));
        peer_ = std::move(other.peer_);
        transport_ = other.transport_;
        buf_ = std::move(other.buf_);
        timeout_ = std::move(other.timeout_);
        return *this;
    }

    void setMime(const Mime::MediaType& mime) {
        auto ct = headers_.tryGet<Header::ContentType>();
        if (ct)
            ct->setMime(mime);
        else
            headers_.add(std::make_shared<Header::ContentType>(mime));
    }

    /* @Feature: add helper functions for common http return code:
     * - halt() -> 404
     * - movedPermantly -> 301
     * - moved() -> 302
     */

    Async::Promise<ssize_t> send(Code code) {
        code_ = code;
        return putOnWire(nullptr, 0);
    }
    Async::Promise<ssize_t> send(
            Code code,
            const std::string& body,
            const Mime::MediaType &mime = Mime::MediaType())
    {
        code_ = code;

        if (mime.isValid()) {
            auto contentType = headers_.tryGet<Header::ContentType>();
            if (contentType)
                contentType->setMime(mime);
            else
                headers_.add(std::make_shared<Header::ContentType>(mime));
        }

        return putOnWire(body.c_str(), body.size());
    }

    template<size_t N>
    Async::Promise<ssize_t> send(
            Code code,
            const char (&arr)[N],
            const Mime::MediaType& mime = Mime::MediaType())
    {
        /* @Refactor: code duplication */
        code_ = code;

        if (mime.isValid()) {
            auto contentType = headers_.tryGet<Header::ContentType>();
            if (contentType)
                contentType->setMime(mime);
            else
                headers_.add(std::make_shared<Header::ContentType>(mime));
        }

        return putOnWire(arr, N - 1);
    }

    ResponseStream stream(Code code, size_t streamSize = DefaultStreamSize) {
        code_ = code;

        return ResponseStream(
                std::move(*this), peer_, transport_, std::move(timeout_), streamSize);
    }

    template<typename Duration>
    void timeoutAfter(Duration duration) {
        timeout_.arm(duration);
    }

    Timeout& timeout() {
        return timeout_;
    }

    std::shared_ptr<Tcp::Peer> peer() const {
        if (peer_.expired())
            throw std::runtime_error("Write failed: Broken pipe");

        return peer_.lock();
    }

    // Unsafe API

    DynamicStreamBuf *rdbuf() {
       return &buf_;
    }

    DynamicStreamBuf *rdbuf([[maybe_unused]] DynamicStreamBuf* other) {
       UNUSED(other)
       throw std::domain_error("Unimplemented");
    }

    ResponseWriter clone() const {
        return ResponseWriter(*this);
    }

private:
    ResponseWriter(Tcp::Transport* transport, Request request, Handler* handler)
        : Response(request.version())
        , buf_(DefaultStreamSize)
        , transport_(transport)
        , timeout_(transport, handler, std::move(request))
    { }

    ResponseWriter(const ResponseWriter& other)
        : Response(other)
        , peer_(other.peer_)
        , buf_(DefaultStreamSize)
        , transport_(other.transport_)
        , timeout_(other.timeout_)
    { }

    template<typename Ptr>
    void associatePeer(const Ptr& peer) {
        if (peer_.use_count() > 0)
            throw std::runtime_error("A peer was already associated to the response");

        peer_ = peer;
        timeout_.associatePeer(peer_);
    }

    Async::Promise<ssize_t> putOnWire(const char* data, size_t len);

    std::weak_ptr<Tcp::Peer> peer_;
    DynamicStreamBuf buf_;
    Tcp::Transport *transport_;
    Timeout timeout_;
};

Async::Promise<ssize_t> serveFile(
        ResponseWriter& response, const char *fileName,
        const Mime::MediaType& contentType = Mime::MediaType());

namespace Private {

    enum class State { Again, Next, Done };

    struct Step {
        Step(Message* request)
            : message(request)
        { }

        virtual ~Step() = default;

        virtual State apply(StreamCursor& cursor) = 0;

        void raise(const char* msg, Code code = Code::Bad_Request);

        Message *message;
    };

    struct RequestLineStep : public Step {
        RequestLineStep(Request* request)
            : Step(request)
        { }

        State apply(StreamCursor& cursor);
    };

    struct ResponseLineStep : public Step {
        ResponseLineStep(Response* response)
            : Step(response)
        { }

        State apply(StreamCursor& cursor);
    };

    struct HeadersStep : public Step {
        HeadersStep(Message* request)
            : Step(request)
        { }

        State apply(StreamCursor& cursor);
    };

    struct BodyStep : public Step {
        BodyStep(Message* message_)
            : Step(message_)
            , chunk(message_)
            , bytesRead(0)
        { }

        State apply(StreamCursor& cursor);

    private:
        struct Chunk {
            enum Result { Complete, Incomplete, Final };

            Chunk(Message* message_)
              : message(message_)
              , bytesRead(0)
              , size(-1)
            { }

            Result parse(StreamCursor& cursor);

            void reset() {
                bytesRead = 0;
                size = -1;
            }

        private:
            Message* message;
            size_t bytesRead;
            ssize_t size;
        };

        State parseContentLength(StreamCursor& cursor, const std::shared_ptr<Header::ContentLength>& cl);
        State parseTransferEncoding(StreamCursor& cursor, const std::shared_ptr<Header::TransferEncoding>& te);

        Chunk chunk;
        size_t bytesRead;
    };

    struct ParserBase {
        ParserBase()
            : cursor(&buffer)
            , currentStep(0)
        {
        }

        ParserBase(const char* data, size_t len)
            : cursor(&buffer)
            , currentStep(0)
        {
<<<<<<< HEAD
            buffer.setLength(len);
=======
            UNUSED(data)
            UNUSED(len)
>>>>>>> 27a9c39b
        }

        ParserBase(const ParserBase& other) = delete;
        ParserBase(ParserBase&& other) = default;

        bool feed(const char* data, size_t len);
        virtual void reset();

        State parse();

        ArrayStreamBuf<char> buffer;
        StreamCursor cursor;

    protected:
        static constexpr size_t StepsCount = 3;

        std::array<std::unique_ptr<Step>, StepsCount> allSteps;
        size_t currentStep;

    };

    template<typename Message> struct Parser;

    template<> struct Parser<Http::Request> : public ParserBase {
        Parser()
            : ParserBase()
        {
            allSteps[0].reset(new RequestLineStep(&request));
            allSteps[1].reset(new HeadersStep(&request));
            allSteps[2].reset(new BodyStep(&request));
        }

        Parser(const char* data, size_t len)
            : ParserBase()
        {
            allSteps[0].reset(new RequestLineStep(&request));
            allSteps[1].reset(new HeadersStep(&request));
            allSteps[2].reset(new BodyStep(&request));

            feed(data, len);
        }

        void reset() {
            ParserBase::reset();

            request.headers_.clear();
            request.body_.clear();
            request.resource_.clear();
            request.query_.clear();
            request.addr_.clear();
        }

        Request request;
    };

    template<> struct Parser<Http::Response> : public ParserBase {
        Parser()
            : ParserBase()
        {
            allSteps[0].reset(new ResponseLineStep(&response));
            allSteps[1].reset(new HeadersStep(&response));
            allSteps[2].reset(new BodyStep(&response));
        }

        Parser(const char* data, size_t len)
            : ParserBase()
        {
            allSteps[0].reset(new ResponseLineStep(&response));
            allSteps[1].reset(new HeadersStep(&response));
            allSteps[2].reset(new BodyStep(&response));

            feed(data, len);
        }

        Response response;
    };

} // namespace Private

class Handler : public Tcp::Handler {
public:
    void onInput(const char* buffer, size_t len, const std::shared_ptr<Tcp::Peer>& peer);

    void onConnection(const std::shared_ptr<Tcp::Peer>& peer);
    void onDisconnection(const std::shared_ptr<Tcp::Peer>& peer);

    virtual void onRequest(const Request& request, ResponseWriter response) = 0;

    virtual void onTimeout(const Request& request, ResponseWriter response);

private:
    Private::Parser<Http::Request>& getParser(const std::shared_ptr<Tcp::Peer>& peer) const;
};

template<typename H, typename... Args>
std::shared_ptr<H> make_handler(Args&& ...args) {
    static_assert(std::is_base_of<Handler, H>::value, "An http handler must inherit from the Http::Handler class");
    static_assert(details::IsHttpPrototype<H>::value, "An http handler must be an http prototype, did you forget the HTTP_PROTOTYPE macro ?");

    return std::make_shared<H>(std::forward<Args>(args)...);
}

} // namespace Http
} // namespace Pistache<|MERGE_RESOLUTION|>--- conflicted
+++ resolved
@@ -671,12 +671,8 @@
             : cursor(&buffer)
             , currentStep(0)
         {
-<<<<<<< HEAD
             buffer.setLength(len);
-=======
             UNUSED(data)
-            UNUSED(len)
->>>>>>> 27a9c39b
         }
 
         ParserBase(const ParserBase& other) = delete;
