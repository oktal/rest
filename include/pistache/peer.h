/* peer.h
   Mathieu Stefani, 12 August 2015

  A class representing a TCP Peer
*/

#pragma once

#include <iostream>
#include <memory>
#include <string>

#include <pistache/async.h>
#include <pistache/http.h>
#include <pistache/net.h>
#include <pistache/os.h>
#include <pistache/stream.h>

#ifdef PISTACHE_USE_SSL

#include <openssl/ssl.h>

#endif /* PISTACHE_USE_SSL */

namespace Pistache {
namespace Tcp {

class Transport;

class Peer {
public:
  friend class Transport;
  friend class Http::Handler;
  friend class Http::Timeout;

  ~Peer();

  static std::shared_ptr<Peer> Create(Fd fd, const Address &addr);
  static std::shared_ptr<Peer> CreateSSL(Fd fd, const Address &addr, void *ssl);

  const Address &address() const;
  const std::string &hostname();
  Fd fd() const;

  void *ssl() const;

<<<<<<< HEAD
  void putData(std::string name, std::shared_ptr<void> data);
  std::shared_ptr<void> getData(std::string name) const;
  std::shared_ptr<void> tryGetData(std::string name) const;

=======
>>>>>>> 0d09ab98
  Async::Promise<ssize_t> send(const RawBuffer &buffer, int flags = 0);
  size_t getID() const;

protected:
  Peer(Fd fd, const Address &addr, void *ssl);

private:
  void setParser(std::shared_ptr<Http::RequestParser> parser);
  std::shared_ptr<Http::RequestParser> getParser() const;

  Http::Request &request();

  void associateTransport(Transport *transport);
  Transport *transport() const;

  Transport *transport_ = nullptr;
  Fd fd_ = -1;
  Address addr;

  std::string hostname_;
<<<<<<< HEAD
  std::unordered_map<std::string, std::shared_ptr<void>> data_;
=======
  std::shared_ptr<Http::RequestParser> parser_;
>>>>>>> 0d09ab98

  void *ssl_ = nullptr;
  const size_t id_;
};

std::ostream &operator<<(std::ostream &os, Peer &peer);

} // namespace Tcp
} // namespace Pistache<|MERGE_RESOLUTION|>--- conflicted
+++ resolved
@@ -44,13 +44,10 @@
 
   void *ssl() const;
 
-<<<<<<< HEAD
   void putData(std::string name, std::shared_ptr<void> data);
   std::shared_ptr<void> getData(std::string name) const;
   std::shared_ptr<void> tryGetData(std::string name) const;
 
-=======
->>>>>>> 0d09ab98
   Async::Promise<ssize_t> send(const RawBuffer &buffer, int flags = 0);
   size_t getID() const;
 
@@ -58,11 +55,6 @@
   Peer(Fd fd, const Address &addr, void *ssl);
 
 private:
-  void setParser(std::shared_ptr<Http::RequestParser> parser);
-  std::shared_ptr<Http::RequestParser> getParser() const;
-
-  Http::Request &request();
-
   void associateTransport(Transport *transport);
   Transport *transport() const;
 
@@ -71,11 +63,7 @@
   Address addr;
 
   std::string hostname_;
-<<<<<<< HEAD
   std::unordered_map<std::string, std::shared_ptr<void>> data_;
-=======
-  std::shared_ptr<Http::RequestParser> parser_;
->>>>>>> 0d09ab98
 
   void *ssl_ = nullptr;
   const size_t id_;
