--- conflicted
+++ resolved
@@ -24,8 +24,8 @@
 
 namespace details {
     template<typename T> struct LexicalCast {
-        static T cast(const std::string& value) {
-            std::istringstream iss(value);
+        static T cast(const std::string_view& value) {
+            std::istringstream iss(std::string{value.data(), value.length()});
             T out;
             if (!(iss >> out))
                 throw std::runtime_error("Bad lexical cast");
@@ -34,8 +34,8 @@
     };
 
     template<>
-    struct LexicalCast<std::string> {
-        static std::string cast(const std::string& value) {
+    struct LexicalCast<std::string_view> {
+        static std::string_view cast(const std::string_view& value) {
             return value;
         }
     };
@@ -44,13 +44,8 @@
 class TypedParam {
 public:
     TypedParam(const std::string_view& name, const std::string_view& value)
-<<<<<<< HEAD
-        : name_(name.data(), name.length())
-        , value_(value.data(), value.length())
-=======
         : name_(name)
         , value_(value)
->>>>>>> f19c642b
     { }
 
     template<typename T>
@@ -59,11 +54,11 @@
     }
 
     std::string name() const {
-        return std::string(name_.data(), name_.length());
+        return std::string{name_.data(), name_.length()};
     }
     
     std::string value() const {
-        return std::string(value_.data(), value_.length());
+        return std::string{value_.data(), value_.length()};
     }
 
 private:
@@ -170,6 +165,7 @@
 
 private:
     void addRoute(Http::Method method, const std::string& resource, Route::Handler handler);
+
     std::unordered_map<Http::Method, FragmentTreeNode> routes;
 
     std::vector<Route::Handler> customHandlers;
