#include <pistache/http_headers.h>
#include <pistache/date.h>

#include "gtest/gtest.h"

#include <algorithm>
#include <chrono>

using namespace Pistache::Http;

class TestHeader : public Header::Header {
public:
    NAME("TestHeader");

    void write(std::ostream& os) const override {
        os << "TestHeader";
    }
};

TEST(headers_test, accept) {
    Header::Accept a1;
    a1.parse("audio/*; q=0.2");

    {
        const auto& media = a1.media();
        ASSERT_EQ(media.size(), 1U);

        const auto& mime = media[0];
        ASSERT_EQ(mime, MIME(Audio, Star));
        ASSERT_EQ(mime.q().getOrElse(Mime::Q(0)), Mime::Q(20));
    }

    Header::Accept a2;
    a2.parse("text/*, text/html, text/html;level=1, */*");

    {
        const auto& media = a2.media();
        ASSERT_EQ(media.size(), 4U);

        const auto &m1 = media[0];
        ASSERT_EQ(m1, MIME(Text, Star));
        const auto &m2 = media[1];
        ASSERT_EQ(m2, MIME(Text, Html));
        const auto& m3 = media[2];
        ASSERT_EQ(m3, MIME(Text, Html));
        auto level = m3.getParam("level");
        ASSERT_EQ(level.getOrElse(""), "1");
        const auto& m4 = media[3];
        ASSERT_EQ(m4, MIME(Star, Star));
    }

    Header::Accept a3;
    a3.parse("text/*;q=0.3, text/html;q=0.7, text/html;level=1, "
             "text/html;level=2;q=0.4, */*;q=0.5");

    {
        const auto& media = a3.media();
        ASSERT_EQ(media.size(), 5U);

        ASSERT_EQ(media[0], MIME(Text, Star));
        ASSERT_EQ(media[0].q().getOrElse(Mime::Q(0)), Mime::Q(30));

        ASSERT_EQ(media[1], MIME(Text, Html));
        ASSERT_EQ(media[2], MIME(Text, Html));
        ASSERT_EQ(media[3], MIME(Text, Html));
        ASSERT_EQ(media[4], MIME(Star, Star));
        ASSERT_EQ(media[4].q().getOrElse(Mime::Q(0)), Mime::Q::fromFloat(0.5));
    }

    Header::Accept a4;
    ASSERT_THROW(a4.parse("text/*;q=0.4, text/html;q=0.3,"), std::runtime_error);

    Header::Accept a5;
    ASSERT_THROW(a5.parse("text/*;q=0.4, text/html;q=0.3, "), std::runtime_error);
}

TEST(headers_test, allow) {
    Header::Allow a1(Method::Get);

    std::ostringstream os;
    a1.write(os);
    ASSERT_EQ(os.str(), "GET");
    os.str("");

    Header::Allow a2({ Method::Post, Method::Put });
    a2.write(os);
    ASSERT_EQ(os.str(), "POST, PUT");
    os.str("");

    Header::Allow a3;
    a3.addMethod(Method::Get);
    a3.write(os);
    ASSERT_EQ(os.str(), "GET");
    os.str("");
    a3.addMethod(Method::Options);
    a3.write(os);
    ASSERT_EQ(os.str(), "GET, OPTIONS");
    os.str("");

    Header::Allow a4(Method::Head);
    a4.addMethods({ Method::Get, Method::Options });
    a4.write(os);
    ASSERT_EQ(os.str(), "HEAD, GET, OPTIONS");
}

TEST(headers_test, cache_control) {
    auto testTrivial = [](std::string str, CacheDirective::Directive expected) {
        Header::CacheControl cc;
        cc.parse(str);

        auto directives = cc.directives();
        ASSERT_EQ(directives.size(), 1U);
        ASSERT_EQ(directives[0].directive(), expected);
    };

    auto testTimed = [](
            std::string str, CacheDirective::Directive expected, uint64_t delta) {
        Header::CacheControl cc;
        cc.parse(str);

        auto directives = cc.directives();
        ASSERT_EQ(directives.size(), 1U);

        ASSERT_EQ(directives[0].directive(), expected);
        ASSERT_EQ(directives[0].delta(), std::chrono::seconds(delta));
    };

    testTrivial("no-cache", CacheDirective::NoCache);
    testTrivial("no-store", CacheDirective::NoStore);
    testTrivial("no-transform", CacheDirective::NoTransform);
    testTrivial("only-if-cached", CacheDirective::OnlyIfCached);

    testTimed("max-age=0", CacheDirective::MaxAge, 0);
    testTimed("max-age=12", CacheDirective::MaxAge, 12);

    testTimed("max-stale=12345", CacheDirective::MaxStale, 12345);
    testTimed("min-fresh=48", CacheDirective::MinFresh, 48);

    Header::CacheControl cc1;
    cc1.parse("private, max-age=600");
    auto d1 = cc1.directives();
    ASSERT_EQ(d1.size(), 2U);
    ASSERT_EQ(d1[0].directive(), CacheDirective::Private);
    ASSERT_EQ(d1[1].directive(), CacheDirective::MaxAge);
    ASSERT_EQ(d1[1].delta(), std::chrono::seconds(600));

    Header::CacheControl cc2;
    cc2.parse("public, s-maxage=200, proxy-revalidate");
    auto d2 = cc2.directives();
    ASSERT_EQ(d2.size(), 3U);
    ASSERT_EQ(d2[0].directive(), CacheDirective::Public);
    ASSERT_EQ(d2[1].directive(), CacheDirective::SMaxAge);
    ASSERT_EQ(d2[1].delta(), std::chrono::seconds(200));
    ASSERT_EQ(d2[2].directive(), CacheDirective::ProxyRevalidate);

    Header::CacheControl cc3(CacheDirective::NoCache);
    std::ostringstream oss;
    cc3.write(oss);
    ASSERT_EQ(oss.str(), "no-cache");
    oss.str("");

    cc3.addDirective(CacheDirective::NoStore);
    cc3.write(oss);
    ASSERT_EQ(oss.str(), "no-cache, no-store");
    oss.str("");

    Header::CacheControl cc4;
    cc4.addDirectives({
            CacheDirective::Public,
            CacheDirective(CacheDirective::MaxAge, std::chrono::seconds(600))
    });
    cc4.write(oss);
    ASSERT_EQ(oss.str(), "public, max-age=600");

}

TEST(headers_test, content_length) {
    Header::ContentLength cl;

    cl.parse("3495");
    ASSERT_EQ(cl.value(), 3495U);
}

TEST(headers_test, connection) {
    Header::Connection connection;

    constexpr struct Test {
        const char *data;
        ConnectionControl expected;
    } tests[] = {
      { "close", ConnectionControl::Close },
      { "clOse", ConnectionControl::Close },
      { "Close", ConnectionControl::Close },
      { "CLOSE", ConnectionControl::Close },

      { "keep-alive", ConnectionControl::KeepAlive },
      { "Keep-Alive", ConnectionControl::KeepAlive },
      { "kEEp-alIvE", ConnectionControl::KeepAlive },
      { "KEEP-ALIVE", ConnectionControl::KeepAlive }
    };

    for (auto test: tests) {
        Header::Connection connection;
        connection.parse(test.data);

        ASSERT_EQ(connection.control(), test.expected);
    }
}


TEST(headers_test, date_test_rfc_1123) {

    using namespace std::chrono;
    FullDate::time_point expected_time_point = date::sys_days(date::year{1994}/11/6)
                                                + hours(8) + minutes(49) + seconds(37);

    /* RFC-1123 */
    Header::Date d1;
    d1.parse("Sun, 06 Nov 1994 08:49:37 GMT");
    auto dd1 = d1.fullDate().date();
    ASSERT_EQ(expected_time_point, dd1);
}

TEST(headers_test, date_test_rfc_850) {

    using namespace std::chrono;
    FullDate::time_point expected_time_point = date::sys_days(date::year{1994}/11/6)
                                                + hours(8) + minutes(49) + seconds(37);

    /* RFC-850 */
    Header::Date d2;
    d2.parse("Sunday, 06-Nov-94 08:49:37 GMT");
    auto dd2 = d2.fullDate().date();
    ASSERT_EQ(dd2, expected_time_point);
}

TEST(headers_test, date_test_asctime) {

    using namespace std::chrono;
    FullDate::time_point expected_time_point = date::sys_days(date::year{1994}/11/6)
                                                + hours(8) + minutes(49) + seconds(37);

    /* ANSI C's asctime format */
    Header::Date d3;
    d3.parse("Sun Nov  6 08:49:37 1994");
    auto dd3 = d3.fullDate().date();
    ASSERT_EQ(dd3, expected_time_point);
}

TEST(headers_test, host) {
    Header::Host host;

    host.parse("www.w3.org");
    ASSERT_EQ(host.host(), "www.w3.org");
    ASSERT_EQ(host.port(), 80);

    host.parse("localhost:8080");
    ASSERT_EQ(host.host(), "localhost");
    ASSERT_EQ(host.port(), 8080);
}

TEST(headers_test, user_agent) {
    Header::UserAgent ua;

    ua.parse("CERN-LineMode/2.15 libwww/2.17b3");
    ASSERT_EQ(ua.agent(), "CERN-LineMode/2.15 libwww/2.17b3");
}

TEST(headers_test, content_encoding) {
    Header::ContentEncoding ce;

    ce.parse("gzip");
    ASSERT_EQ(ce.encoding(), Header::Encoding::Gzip);
}

TEST(headers_test, content_type) {
    Header::ContentType ct;

    ct.parse("text/html; charset=ISO-8859-4");
    const auto& mime = ct.mime();
    ASSERT_EQ(mime, MIME(Text, Html));
    ASSERT_EQ(mime.getParam("charset").getOrElse(""), "ISO-8859-4");
}

TEST(headers_test, access_control_allow_origin_test)
{
    Header::AccessControlAllowOrigin allowOrigin;

    allowOrigin.parse("http://foo.bar");
    ASSERT_EQ(allowOrigin.uri(), "http://foo.bar");
}

TEST(headers_test, access_control_allow_headers_test)
{
    Header::AccessControlAllowHeaders allowHeaders;

    allowHeaders.parse("Content-Type, Access-Control-Allow-Headers, Authorization, X-Requested-With");
    ASSERT_EQ(allowHeaders.val(), "Content-Type, Access-Control-Allow-Headers, Authorization, X-Requested-With");
}

<<<<<<< HEAD
TEST(headers_test, access_control_expose_headers_test)
{
    Header::AccessControlExposeHeaders exposeHeaders;

    exposeHeaders.parse("Accept, Location");
    ASSERT_EQ(exposeHeaders.val(), "Accept, Location");
}

TEST(headers_test, access_control_allow_methods_test)
{
    Header::AccessControlAllowMethods allowMethods;

    allowMethods.parse("GET, POST, DELETE");
    ASSERT_EQ(allowMethods.val(), "GET, POST, DELETE");
=======
TEST(headers_test, add_new_header_test)
{
    const std::string headerName = "TestHeader";

    ASSERT_FALSE(Header::Registry::instance().isRegistered(headerName));
    Header::Registry::instance().registerHeader<TestHeader>();
    ASSERT_TRUE(Header::Registry::instance().isRegistered(headerName));

    const auto& headersList = Header::Registry::instance().headersList();
    const bool isFound = std::find(headersList.begin(), headersList.end(), headerName) != headersList.end();
    ASSERT_TRUE(isFound);
>>>>>>> 516da229
}<|MERGE_RESOLUTION|>--- conflicted
+++ resolved
@@ -298,7 +298,6 @@
     ASSERT_EQ(allowHeaders.val(), "Content-Type, Access-Control-Allow-Headers, Authorization, X-Requested-With");
 }
 
-<<<<<<< HEAD
 TEST(headers_test, access_control_expose_headers_test)
 {
     Header::AccessControlExposeHeaders exposeHeaders;
@@ -313,7 +312,8 @@
 
     allowMethods.parse("GET, POST, DELETE");
     ASSERT_EQ(allowMethods.val(), "GET, POST, DELETE");
-=======
+}
+
 TEST(headers_test, add_new_header_test)
 {
     const std::string headerName = "TestHeader";
@@ -325,5 +325,4 @@
     const auto& headersList = Header::Registry::instance().headersList();
     const bool isFound = std::find(headersList.begin(), headersList.end(), headerName) != headersList.end();
     ASSERT_TRUE(isFound);
->>>>>>> 516da229
 }