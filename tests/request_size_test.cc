/*
 * SPDX-FileCopyrightText: 2019 Ian Roddis
 *
 * SPDX-License-Identifier: Apache-2.0
 */

#include <pistache/async.h>
#include <pistache/client.h>
#include <pistache/description.h>
#include <pistache/endpoint.h>
#include <pistache/http.h>

#include <gtest/gtest.h>

#include <chrono>
#include <memory>
#include <string>
#include <vector>

using namespace Pistache;

const int wait_time = 3;

struct TestSet
{
    TestSet()
        : bytes(0)
        , expectedCode(Http::Code::Ok)
        , actualCode(Http::Code::Ok)
    { }

    TestSet(size_t b, Http::Code c)
        : bytes(b)
        , expectedCode(c)
        , actualCode(Http::Code::Ok)
    { }

    size_t bytes;
    Http::Code expectedCode;
    Http::Code actualCode;
};

using RequestSizeTestSets = std::vector<TestSet>;

void testRequestSizes(const std::string& url,
                      const RequestSizeTestSets& testRequestSizes)
{
    // Client tests to make sure the payload is enforced
    RequestSizeTestSets testResults;
    std::mutex resultsetMutex;

    Http::Experimental::Client client;
    auto client_opts = Http::Experimental::Client::options().threads(3).maxConnectionsPerHost(3);
    client.init(client_opts);

    std::vector<Async::Promise<Http::Response>> responses;
    responses.reserve(testRequestSizes.size());
    for (auto& t : testRequestSizes)
    {
        std::string payload(t.bytes, 'A');
        auto response = client.post(url)
                            .body(payload)
                            .timeout(std::chrono::seconds(wait_time))
                            .send();
        response.then(
            [t, &testResults, &resultsetMutex](Http::Response rsp) {
                TestSet res(t);
                res.actualCode = rsp.code();
                {
                    std::unique_lock<std::mutex> lock(resultsetMutex);
                    testResults.push_back(res);
                }
            },
            Async::IgnoreException);
        responses.push_back(std::move(response));
    }

    auto sync = Async::whenAll(responses.begin(), responses.end());
    Async::Barrier<std::vector<Http::Response>> barrier(sync);
    barrier.wait_for(std::chrono::seconds(2 * wait_time));

    for (auto& result : testResults)
    {
        ASSERT_EQ(result.expectedCode, result.actualCode);
    }

    client.shutdown();
}

void handleEcho(const Rest::Request& /*request*/,
                Http::ResponseWriter response)
{
    response.send(Http::Code::Ok, "", MIME(Text, Plain));
}

TEST(request_size, from_description)
{
    const Address addr(Ipv4::any(), Port(0));
    const size_t threads        = 20;
    const size_t maxRequestSize = 1024; // very small

    Rest::Description desc("Rest Description Test", "v1");
    Rest::Router router;

    desc.route(desc.post("/"))
        .bind(&handleEcho)
        .response(Http::Code::Ok, "Response to the /ready call");

    router.initFromDescription(desc);

    auto flags = Tcp::Options::ReuseAddr;
    auto opts  = Http::Endpoint::options().threads(threads).flags(flags).maxRequestSize(
        maxRequestSize);

    auto endpoint = std::make_shared<Pistache::Http::Endpoint>(addr);
    endpoint->init(opts);
    endpoint->setHandler(router.handler());
    endpoint->serveThreaded();

    // TODO: Remove temp hack once 'serveThreaded()' waits for socket to be
    // created before returning.
    std::this_thread::sleep_for(std::chrono::milliseconds(150));
    const auto port = endpoint->getPort();

    RequestSizeTestSets payloads { { 800, Http::Code::Ok },
                                   { 1024, Http::Code::Request_Entity_Too_Large },
                                   { 2048, Http::Code::Request_Entity_Too_Large } };

    testRequestSizes("127.0.0.1:" + std::to_string(port), payloads);

    endpoint->shutdown();
}

TEST(request_size, manual_construction)
{
    class MyHandler : public Http::Handler
    {
    public:
        HTTP_PROTOTYPE(MyHandler)

        void onRequest(const Http::Request& /*request*/,
                       Http::ResponseWriter response) override
        {
            PS_TIMEDBG_START_THIS;

            response.send(Http::Code::Ok, "All good");
        }

    private:
<<<<<<< HEAD
#ifndef __linux__
=======
#ifndef __GNUC__
        // maybe_unused is legit here but gcc warns about it anyway
        // gcc (Ubuntu 11.4.0-1ubuntu1~22.04) 11.4.0 April/2024
>>>>>>> f9acf99a
        [[maybe_unused]]
#endif
        tag placeholder;
    };

    // General test parameters.
    const Address addr(Ipv4::any(), Port(0));
    const int threads           = 20;
    const auto flags            = Tcp::Options::ReuseAddr;
    const size_t maxRequestSize = 2048;

    // Build in-process server threads.
    auto endpoint = std::make_shared<Http::Endpoint>(addr);
    auto opts     = Http::Endpoint::options().threads(threads).flags(flags).maxRequestSize(
        maxRequestSize);

    endpoint->init(opts);
    endpoint->setHandler(Http::make_handler<MyHandler>());
    endpoint->serveThreaded();

    // TODO: Remove temp hack once 'serveThreaded()' waits for socket to be
    // created before returning.
    std::this_thread::sleep_for(std::chrono::milliseconds(150));
    const auto port = endpoint->getPort();

    RequestSizeTestSets payloads { { 1024, Http::Code::Ok },
                                   { 1800, Http::Code::Ok },
                                   { 2048, Http::Code::Request_Entity_Too_Large },
                                   { 4096, Http::Code::Request_Entity_Too_Large } };

    testRequestSizes("127.0.0.1:" + std::to_string(port), payloads);

    endpoint->shutdown();
}<|MERGE_RESOLUTION|>--- conflicted
+++ resolved
@@ -147,13 +147,10 @@
         }
 
     private:
-<<<<<<< HEAD
-#ifndef __linux__
-=======
-#ifndef __GNUC__
+#if !defined(__GNUC__) || defined(__clang__) || defined(__INTEL_COMPILER)
         // maybe_unused is legit here but gcc warns about it anyway
         // gcc (Ubuntu 11.4.0-1ubuntu1~22.04) 11.4.0 April/2024
->>>>>>> f9acf99a
+        // Note: CLANG and ICC define __GNUC__ even though they're not gcc
         [[maybe_unused]]
 #endif
         tag placeholder;
