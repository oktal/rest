--- conflicted
+++ resolved
@@ -357,15 +357,10 @@
 
         else {
             totalBytes += bytes;
-<<<<<<< HEAD
-            if (totalBytes >= currentBytes) {
+
+            if (totalBytes > currentBytes) {
                 currentBytes = totalBytes  + (totalBytes * 0.4);
                 buffer.resize(currentBytes);
-=======
-            if (totalBytes > Const::MaxBuffer) {
-                std::cerr << "Too long packet" << std::endl;
-                break;
->>>>>>> 90e40f2c
             }
         }
     }
