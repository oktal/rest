/* os.cc
   Mathieu Stefani, 13 August 2015
   
*/

#include <fstream>
#include <iterator>
#include <algorithm>

#include <unistd.h>
#include <fcntl.h>
#include <sys/epoll.h>
#include <sys/eventfd.h>

#include <pistache/os.h>
#include <pistache/common.h>

using namespace std;

namespace Pistache {

int hardware_concurrency() {
    std::ifstream cpuinfo("/proc/cpuinfo");
    if (cpuinfo) {
        return std::count(std::istream_iterator<std::string>(cpuinfo),
                          std::istream_iterator<std::string>(),
                          std::string("processor"));
    }

    return sysconf(_SC_NPROCESSORS_ONLN);
}


bool make_non_blocking(int sfd)
{
    int flags = fcntl (sfd, F_GETFL, 0);
    if (flags == -1) return false; 

    flags |= O_NONBLOCK;
    int ret = fcntl (sfd, F_SETFL, flags);
    if (ret == -1) return false;

    return true;
}

CpuSet::CpuSet() {
    bits.reset();
}

CpuSet::CpuSet(std::initializer_list<size_t> cpus) {
    set(cpus);
}

void
CpuSet::clear() {
    bits.reset();
}

CpuSet&
CpuSet::set(size_t cpu) {
    if (cpu >= Size) {
        throw std::invalid_argument("Trying to set invalid cpu number");
    }

    bits.set(cpu);
    return *this;
}

CpuSet&
CpuSet::unset(size_t cpu) {
    if (cpu >= Size) {
        throw std::invalid_argument("Trying to unset invalid cpu number");
    }

    bits.set(cpu, false);
    return *this;
}

CpuSet&
CpuSet::set(std::initializer_list<size_t> cpus) {
    for (auto cpu: cpus) set(cpu);
    return *this;
}

CpuSet&
CpuSet::unset(std::initializer_list<size_t> cpus) {
    for (auto cpu: cpus) unset(cpu);
    return *this;
}

CpuSet&
CpuSet::setRange(size_t begin, size_t end) {
    if (begin > end) {
        throw std::range_error("Invalid range, begin > end");
    }

    for (size_t cpu = begin; cpu < end; ++cpu) {
        set(cpu);
    }

    return *this;
}

CpuSet&
CpuSet::unsetRange(size_t begin, size_t end) {
    if (begin > end) {
        throw std::range_error("Invalid range, begin > end");
    }

    for (size_t cpu = begin; cpu < end; ++cpu) {
        unset(cpu);
    }

    return *this;
}

bool
CpuSet::isSet(size_t cpu) const {
    if (cpu >= Size) {
        throw std::invalid_argument("Trying to test invalid cpu number");
    }

    return bits.test(cpu);
}

size_t
CpuSet::count() const {
    return bits.count();
}

cpu_set_t
CpuSet::toPosix() const {
    cpu_set_t cpu_set;
    CPU_ZERO(&cpu_set);

    for (size_t cpu = 0; cpu < Size; ++cpu) {
        if (bits.test(cpu))
            CPU_SET(cpu, &cpu_set);
    }

    return cpu_set;
};

namespace Polling {

    Epoll::Epoll(size_t max) {
       epoll_fd = TRY_RET(epoll_create(max));
    }

    void
    Epoll::addFd(Fd fd, Flags<NotifyOn> interest, Tag tag, Mode mode) {
        struct epoll_event ev;
        ev.events = toEpollEvents(interest);
        if (mode == Mode::Edge)
            ev.events |= EPOLLET;
        ev.data.u64 = tag.value_;

        TRY(epoll_ctl(epoll_fd, EPOLL_CTL_ADD, fd, &ev));
    }

    void
    Epoll::addFdOneShot(Fd fd, Flags<NotifyOn> interest, Tag tag, Mode mode) {
        struct epoll_event ev;
        ev.events = toEpollEvents(interest);
        ev.events |= EPOLLONESHOT;
        if (mode == Mode::Edge)
            ev.events |= EPOLLET;
        ev.data.u64 = tag.value_;

        TRY(epoll_ctl(epoll_fd, EPOLL_CTL_ADD, fd, &ev));
    }

    void
    Epoll::removeFd(Fd fd) {
        struct epoll_event ev;
        TRY(epoll_ctl(epoll_fd, EPOLL_CTL_DEL, fd, &ev));
    }

    void
    Epoll::rearmFd(Fd fd, Flags<NotifyOn> interest, Tag tag, Mode mode) {
        struct epoll_event ev;
        ev.events = toEpollEvents(interest);
        if (mode == Mode::Edge)
            ev.events |= EPOLLET;
        ev.data.u64 = tag.value_;

        TRY(epoll_ctl(epoll_fd, EPOLL_CTL_MOD, fd, &ev));
    }

    int
    Epoll::poll(std::vector<Event>& events, size_t maxEvents, std::chrono::milliseconds timeout) const {
        struct epoll_event evs[Const::MaxEvents];

        int ready_fds = -1;
        do {
            ready_fds = epoll_wait(epoll_fd, evs, maxEvents, timeout.count());
        } while (ready_fds < 0 && errno == EINTR);

        if (ready_fds > 0) {
            for (int i = 0; i < ready_fds; ++i) {
                const struct epoll_event *ev = evs + i;

                const Tag tag(ev->data.u64);

                Event event(tag);
                event.flags = toNotifyOn(ev->events);
                events.push_back(event);
            }
        }

        return ready_fds;
    }

    int
    Epoll::toEpollEvents(Flags<NotifyOn> interest) const {
        int events = 0;

        if (interest.hasFlag(NotifyOn::Read))
            events |= EPOLLIN;
        if (interest.hasFlag(NotifyOn::Write))
            events |= EPOLLOUT;
        if (interest.hasFlag(NotifyOn::Hangup))
            events |= EPOLLHUP;
        if (interest.hasFlag(NotifyOn::Shutdown))
            events |= EPOLLRDHUP;

        return events;
    }

    Flags<NotifyOn>
    Epoll::toNotifyOn(int events) const {
        Flags<NotifyOn> flags;

        if (events & EPOLLIN)
            flags.setFlag(NotifyOn::Read);
        if (events & EPOLLOUT)
            flags.setFlag(NotifyOn::Write);
        if (events & EPOLLHUP)
            flags.setFlag(NotifyOn::Hangup);
        if (events & EPOLLRDHUP) {
            flags.setFlag(NotifyOn::Shutdown);
        }

        return flags;
    }

} // namespace Poller

Polling::Tag
NotifyFd::bind(Polling::Epoll& poller) {
    event_fd = TRY_RET(eventfd(0, EFD_NONBLOCK | EFD_CLOEXEC));
    Polling::Tag tag(event_fd);

    poller.addFd(event_fd, Polling::NotifyOn::Read, tag, Polling::Mode::Edge);
    return tag;
}

bool
NotifyFd::isBound() const {
    return event_fd != -1;
}

Polling::Tag
NotifyFd::tag() const {
    return Polling::Tag(event_fd);
}

void
NotifyFd::notify() const {
    if (!isBound())
        throw std::runtime_error("Can not notify an unbound fd");
    eventfd_t val = 1;
    TRY(eventfd_write(event_fd, val));
}

void
NotifyFd::read() const {
    if (!isBound())
        throw std::runtime_error("Can not read an unbound fd");
    eventfd_t val;
    TRY(eventfd_read(event_fd, &val));
}

bool
NotifyFd::tryRead() const {
    eventfd_t val;
    int res = eventfd_read(event_fd, &val);
    if (res == -1) {
        if (errno == EAGAIN || errno == EWOULDBLOCK)
            return false;
        throw std::runtime_error("Failed to read eventfd");
    }

    return true;
}

<<<<<<< HEAD
FdScopeGuard::FdScopeGuard(int &fd)
    : fd_(fd)
{
}

FdScopeGuard::~FdScopeGuard()
{
    if(fd_ > 2) {
        ::close(fd_);
    }
}
=======
} // namespace Pistache
>>>>>>> b66415aa
<|MERGE_RESOLUTION|>--- conflicted
+++ resolved
@@ -294,7 +294,6 @@
     return true;
 }
 
-<<<<<<< HEAD
 FdScopeGuard::FdScopeGuard(int &fd)
     : fd_(fd)
 {
@@ -306,6 +305,4 @@
         ::close(fd_);
     }
 }
-=======
-} // namespace Pistache
->>>>>>> b66415aa
+} // namespace Pistache