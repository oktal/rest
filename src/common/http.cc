--- conflicted
+++ resolved
@@ -742,11 +742,7 @@
     auto sockFd = peer->fd();
 
     auto buffer = buf->buffer();
-<<<<<<< HEAD
-    return transport->asyncWrite(sockFd, buffer, MSG_MORE).then([=](ssize_t bytes) {
-=======
     return transport->asyncWrite(sockFd, buffer, MSG_MORE).then([=](ssize_t) {
->>>>>>> 5fef036e
         return transport->asyncWrite(sockFd, FileBuffer(fileName));
     }, Async::Throw);
 
