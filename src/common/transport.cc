/* traqnsport.cc
   Mathieu Stefani, 02 July 2017

   TCP transport handling

*/

#include <sys/sendfile.h>
#include <sys/timerfd.h>

#include <pistache/transport.h>
#include <pistache/peer.h>
#include <pistache/tcp.h>
#include <pistache/os.h>


namespace Pistache {

using namespace Polling;

namespace Tcp {

Transport::Transport(const std::shared_ptr<Tcp::Handler>& handler) {
std::cout << __PRETTY_FUNCTION__ << std::endl;
    init(handler);
}

void
Transport::init(const std::shared_ptr<Tcp::Handler>& handler) {
    std::cout << __PRETTY_FUNCTION__ << std::endl;
    handler_ = handler;
    handler_->associateTransport(this);
}

std::shared_ptr<Aio::Handler> Transport::clone() const {
    return std::make_shared<Transport>(handler_->clone());
}

void
Transport::registerPoller(Polling::Epoll& poller) {
    std::cout << __PRETTY_FUNCTION__ << std::endl;
    writesQueue.bind(poller);
    timersQueue.bind(poller);
    peersQueue.bind(poller);
    notifier.bind(poller);
}

void
Transport::handleNewPeer(const std::shared_ptr<Tcp::Peer>& peer) {
    std::cout << __PRETTY_FUNCTION__ << std::endl;
    auto ctx = context();
    const bool isInRightThread = std::this_thread::get_id() == ctx.thread();
    if (!isInRightThread) {
        PeerEntry entry(peer);
        peersQueue.push(std::move(entry));
    } else {
        handlePeer(peer);
    }
    int fd = peer->fd();
    {
        Guard guard(toWriteLock);
        toWrite.emplace(fd, std::deque<WriteEntry>{});
    }
}

void
Transport::onReady(const Aio::FdSet& fds) {
std::cout << __PRETTY_FUNCTION__ << std::endl;
    for (const auto& entry: fds) {
        if (entry.getTag() == writesQueue.tag()) {
            handleWriteQueue();
        }
        else if (entry.getTag() == timersQueue.tag()) {
            handleTimerQueue();
        }
        else if (entry.getTag() == peersQueue.tag()) {
            handlePeerQueue();
        }
        else if (entry.getTag() == notifier.tag()) {
            handleNotify();
        }

        else if (entry.isReadable()) {
            auto tag = entry.getTag();
            if (isPeerFd(tag)) {
                auto& peer = getPeer(tag);
                handleIncoming(peer);
            } else if (isTimerFd(tag)) {
                auto it = timers.find(tag.value());
                auto& entry = it->second;
                handleTimer(std::move(entry));
                timers.erase(it);
            }
            else {
                throw std::runtime_error("Unknown fd");
            }

        }
        else if (entry.isWritable()) {
            auto tag = entry.getTag();
            auto fd = tag.value();

            {
                Guard guard(toWriteLock);
                auto it = toWrite.find(fd);
                if (it == std::end(toWrite)) {
                    throw std::runtime_error("Assertion Error: could not find write data");
                }
            }

            reactor()->modifyFd(key(), fd, NotifyOn::Read, Polling::Mode::Edge);

            // Try to drain the queue
            asyncWriteImpl(fd);
        }
    }
}

void
Transport::disarmTimer(Fd fd) {
std::cout << __PRETTY_FUNCTION__ << std::endl;
    auto it = timers.find(fd);
    if (it == std::end(timers))
        throw std::runtime_error("Timer has not been armed");

    auto &entry = it->second;
    entry.disable();
}

void
Transport::handleIncoming(const std::shared_ptr<Peer>& peer) {
std::cout << __PRETTY_FUNCTION__ << std::endl;
    char buffer[Const::MaxBuffer] = {0};

    ssize_t totalBytes = 0;
    int fd = peer->fd();

    for (;;) {

        ssize_t bytes;

#ifdef PISTACHE_USE_SSL
        if (peer->ssl() != NULL) {
            bytes = SSL_read((SSL *)peer->ssl(), buffer + totalBytes,
                Const::MaxBuffer - totalBytes);
        } else {
#endif /* PISTACHE_USE_SSL */
            bytes = recv(fd, buffer + totalBytes, Const::MaxBuffer - totalBytes, 0);
#ifdef PISTACHE_USE_SSL
        }
#endif /* PISTACHE_USE_SSL */

        if (bytes == -1) {
            if (errno == EAGAIN || errno == EWOULDBLOCK) {
                if (totalBytes > 0) {
                    handler_->onInput(buffer, totalBytes, peer);
                }
            } else {
                if (errno == ECONNRESET) {
                    handlePeerDisconnection(peer);
                }
                else {
                    throw std::runtime_error(strerror(errno));
                }
            }
            break;
        }
        else if (bytes == 0) {
            handlePeerDisconnection(peer);
            break;
        }

        else {
            handler_->onInput(buffer, bytes, peer);
        }
    }
}

void
Transport::handlePeerDisconnection(const std::shared_ptr<Peer>& peer) {
    std::cout << __PRETTY_FUNCTION__ << std::endl;
    handler_->onDisconnection(peer);
    int fd = peer->fd();
    auto it = peers.find(fd);
    
    if (it == std::end(peers))
        throw std::runtime_error("Could not find peer to erase");
<<<<<<< HEAD
    
=======

#ifdef PISTACHE_USE_SSL
    if (peer->ssl() != NULL) {
        SSL_free((SSL *)peer->ssl());
    }
#endif /* PISTACHE_USE_SSL */

>>>>>>> 6385be12
    peers.erase(it);

    {
        // Clean up buffers
        Guard guard(toWriteLock);
        auto & wq = toWrite[fd];
        while (wq.size() > 0) {
            auto & entry = wq.front();
            const BufferHolder & buffer = entry.buffer;
            if (buffer.isRaw()) {
                auto raw = buffer.raw();
                if (raw.isOwned) delete[] raw.data;
            }
            wq.pop_front();
        }
        toWrite.erase(fd);
    }

    close(fd);
}

void
Transport::asyncWriteImpl(Fd fd)
{
std::cout << __PRETTY_FUNCTION__ << std::endl;
    bool stop = false;
    while (!stop) {
        Guard guard(toWriteLock);

        auto it = toWrite.find(fd);

        // cleanup will have been handled by handlePeerDisconnection
        if (it == std::end(toWrite)) { return; }
        auto & wq = it->second;
        if (wq.size() == 0) {
            break;
        }

        auto & entry = wq.front();
        int flags    = entry.flags;
        const BufferHolder &buffer = entry.buffer;
        Async::Deferred<ssize_t> deferred = std::move(entry.deferred);

        auto cleanUp = [&]() {
            if (buffer.isRaw()) {
                auto raw = buffer.raw();
                if (raw.isOwned) delete[] raw.data;
            }
            wq.pop_front();
            if (wq.size() == 0) {
                toWrite.erase(fd);
                reactor()->modifyFd(key(), fd, NotifyOn::Read, Polling::Mode::Edge);
                stop = true;
            }
        };

        size_t totalWritten = buffer.offset();
        for (;;) {
            ssize_t bytesWritten = 0;
            auto len = buffer.size() - totalWritten;

            if (buffer.isRaw()) {
                auto raw = buffer.raw();
                auto ptr = raw.data + totalWritten;

#ifdef PISTACHE_USE_SSL
                auto it = peers.find(fd);

                if (it == std::end(peers))
                    throw std::runtime_error("No peer found for fd: " + std::to_string(fd));

                if (it->second->ssl() != NULL) {
                    bytesWritten = SSL_write((SSL *)it->second->ssl(), ptr, len);
                } else {
#endif /* PISTACHE_USE_SSL */
                    bytesWritten = ::send(fd, ptr, len, flags);
#ifdef PISTACHE_USE_SSL
                }
#endif /* PISTACHE_USE_SSL */
            } else {
                auto file = buffer.fd();
                off_t offset = totalWritten;
                bytesWritten = ::sendfile(fd, file, &offset, len);
            }
            if (bytesWritten < 0) {
                if (errno == EAGAIN || errno == EWOULDBLOCK) {
                    wq.pop_front();
                    wq.push_front(WriteEntry(std::move(deferred), buffer.detach(totalWritten), flags));
                    reactor()->modifyFd(key(), fd, NotifyOn::Read | NotifyOn::Write, Polling::Mode::Edge);
                }
                else {
                    cleanUp();
                    deferred.reject(Pistache::Error::system("Could not write data"));
                }
                break;
            }
            else {
                totalWritten += bytesWritten;
                if (totalWritten >= buffer.size()) {
                    if (buffer.isFile()) {
                        // done with the file buffer, nothing else knows whether to
                        // close it with the way the code is written.
                        ::close(buffer.fd());
                    }

                    cleanUp();

                    // Cast to match the type of defered template
                    // to avoid a BadType exception
                    deferred.resolve(static_cast<ssize_t>(totalWritten));
                    break;
                }
            }
        }
    }
}

void
Transport::armTimerMs(
        Fd fd, std::chrono::milliseconds value,
        Async::Deferred<uint64_t> deferred) {

    auto ctx = context();
    const bool isInRightThread = std::this_thread::get_id() == ctx.thread();
    TimerEntry entry(fd, value, std::move(deferred));

    if (!isInRightThread) {
        timersQueue.push(std::move(entry));
    } else {
        armTimerMsImpl(std::move(entry));
    }
}

void
Transport::armTimerMsImpl(TimerEntry entry) {
std::cout << __PRETTY_FUNCTION__ << std::endl;

    auto it = timers.find(entry.fd);
    if (it != std::end(timers)) {
        entry.deferred.reject(std::runtime_error("Timer is already armed"));
        return;
    }

    itimerspec spec;
    spec.it_interval.tv_sec = 0;
    spec.it_interval.tv_nsec = 0;

    if (entry.value.count() < 1000) {
        spec.it_value.tv_sec = 0;
        spec.it_value.tv_nsec
            = std::chrono::duration_cast<std::chrono::nanoseconds>(entry.value).count();
    } else {
        spec.it_value.tv_sec
            = std::chrono::duration_cast<std::chrono::seconds>(entry.value).count();
        spec.it_value.tv_nsec = 0;
    }

    int res = timerfd_settime(entry.fd, 0, &spec, 0);
    if (res == -1) {
        entry.deferred.reject(Pistache::Error::system("Could not set timer time"));
        return;
    }

    reactor()->registerFdOneShot(key(), entry.fd, NotifyOn::Read, Polling::Mode::Edge);
    timers.insert(std::make_pair(entry.fd, std::move(entry)));
}

void
Transport::handleWriteQueue() {
std::cout << __PRETTY_FUNCTION__ << std::endl;
    // Let's drain the queue
    for (;;) {
        
        auto entry = writesQueue.popSafe();

        if (!entry) break;

        auto &write = entry->data();
        auto fd = write.peerFd;

        if (!isPeerFd(fd)) continue;
        {
            Guard guard(toWriteLock);
            toWrite[fd].push_back(std::move(write));
        }

        reactor()->modifyFd(key(), fd, NotifyOn::Read | NotifyOn::Write, Polling::Mode::Edge);
        
    }
}

void
Transport::handleTimerQueue() {
std::cout << __PRETTY_FUNCTION__ << std::endl;
    for (;;) {
        auto entry = timersQueue.popSafe();
        if (!entry) break;

        auto &timer = entry->data();
        armTimerMsImpl(std::move(timer));
    }
}

void
Transport::handlePeerQueue() {
std::cout << __PRETTY_FUNCTION__ << std::endl;
    for (;;) {
        auto entry = peersQueue.popSafe();
        if (!entry) break;

        const auto &data = entry->data();
        handlePeer(data.peer);
    }
}

void
Transport::handlePeer(const std::shared_ptr<Peer>& peer) {
std::cout << __PRETTY_FUNCTION__ << std::endl;
    int fd = peer->fd();
    peers.insert(std::make_pair(fd, peer));

    peer->associateTransport(this);

    handler_->onConnection(peer);
    reactor()->registerFd(key(), fd, NotifyOn::Read | NotifyOn::Shutdown, Polling::Mode::Edge);
}

void
Transport::handleNotify() {
std::cout << __PRETTY_FUNCTION__ << std::endl;
    while (this->notifier.tryRead()) ;

    rusage now;

    auto res = getrusage(RUSAGE_THREAD, &now);
    if (res == -1)
        loadRequest_.reject(std::runtime_error("Could not compute usage"));

    loadRequest_.resolve(now);
    loadRequest_.clear();
}

void
Transport::handleTimer(TimerEntry entry) {
std::cout << __PRETTY_FUNCTION__ << std::endl;
    if (entry.isActive()) {
        uint64_t numWakeups;
        int res = ::read(entry.fd, &numWakeups, sizeof numWakeups);
        if (res == -1) {
            if (errno == EAGAIN || errno == EWOULDBLOCK)
                return;
            else
                entry.deferred.reject(Pistache::Error::system("Could not read timerfd"));
        } else {
            if (res != sizeof(numWakeups)) {
                entry.deferred.reject(Pistache::Error("Read invalid number of bytes for timer fd: "
                            + std::to_string(entry.fd)));
            }
            else {
                entry.deferred.resolve(numWakeups);
            }
        }
    }
}

bool
Transport::isPeerFd(Fd fd) const {
    return peers.find(fd) != std::end(peers);
}

bool
Transport::isTimerFd(Fd fd) const {
    return timers.find(fd) != std::end(timers);
}

bool
Transport::isPeerFd(Polling::Tag tag) const {
    return isPeerFd(tag.value());
}
bool
Transport::isTimerFd(Polling::Tag tag) const {
    return isTimerFd(tag.value());
}

std::shared_ptr<Peer>&
Transport::getPeer(Fd fd)
{
std::cout << __PRETTY_FUNCTION__ << std::endl;
    auto it = peers.find(fd);
    if (it == std::end(peers))
    {
        throw std::runtime_error("No peer found for fd: " + std::to_string(fd));
    }
    return it->second;
}

std::shared_ptr<Peer>&
Transport::getPeer(Polling::Tag tag)
{
std::cout << __PRETTY_FUNCTION__ << std::endl;
    return getPeer(tag.value());
}

} // namespace Tcp
} // namespace Pistache<|MERGE_RESOLUTION|>--- conflicted
+++ resolved
@@ -185,9 +185,6 @@
     
     if (it == std::end(peers))
         throw std::runtime_error("Could not find peer to erase");
-<<<<<<< HEAD
-    
-=======
 
 #ifdef PISTACHE_USE_SSL
     if (peer->ssl() != NULL) {
@@ -195,7 +192,6 @@
     }
 #endif /* PISTACHE_USE_SSL */
 
->>>>>>> 6385be12
     peers.erase(it);
 
     {
