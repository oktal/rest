--- conflicted
+++ resolved
@@ -594,16 +594,12 @@
         PS_TIMEDBG_START;
 
         shutdownFd.bind(poller);
-<<<<<<< HEAD
-        acceptThread = std::thread([this]() { this->run(); });
-=======
         PS_LOG_DEBUG("shutdownFd.bind done");
 
-        acceptThread = std::thread([=]() {
+        acceptThread = std::thread([this]() {
             PS_TIMEDBG_START;
             this->run();
         });
->>>>>>> f457fd37
     }
 
     void Listener::shutdown()
